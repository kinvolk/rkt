// Copyright 2014 CoreOS, Inc.
//
// Licensed under the Apache License, Version 2.0 (the "License");
// you may not use this file except in compliance with the License.
// You may obtain a copy of the License at
//
//     http://www.apache.org/licenses/LICENSE-2.0
//
// Unless required by applicable law or agreed to in writing, software
// distributed under the License is distributed on an "AS IS" BASIS,
// WITHOUT WARRANTIES OR CONDITIONS OF ANY KIND, either express or implied.
// See the License for the specific language governing permissions and
// limitations under the License.

package tar

import (
	"archive/tar"
	"io"
	"io/ioutil"
	"os"
	"path/filepath"
	"testing"
)

type testTarEntry struct {
	header   *tar.Header
	contents string
}

func newTestTar(entries []*testTarEntry) (string, error) {
	t, err := ioutil.TempFile("", "test-tar")
	if err != nil {
		return "", err
	}
	defer t.Close()
	tw := tar.NewWriter(t)
	for _, entry := range entries {
		if err := tw.WriteHeader(entry.header); err != nil {
			return "", err
		}
		if _, err := io.WriteString(tw, entry.contents); err != nil {
			return "", err
		}
	}
	if err := tw.Close(); err != nil {
		return "", err
	}
	return t.Name(), nil
}

func TestExtractTarInsecureSymlink(t *testing.T) {
	entries := []*testTarEntry{
		{
			contents: "hello",
			header: &tar.Header{
				Name: "hello.txt",
				Size: 5,
			},
		},
		{
			header: &tar.Header{
				Name:     "link.txt",
				Linkname: "hello.txt",
				Typeflag: tar.TypeSymlink,
			},
		},
	}
	insecureSymlinkEntries := append(entries, &testTarEntry{
		header: &tar.Header{
			Name:     "../etc/secret.conf",
			Linkname: "secret.conf",
			Typeflag: tar.TypeSymlink,
		},
	})
	insecureHardlinkEntries := append(entries, &testTarEntry{
		header: &tar.Header{
			Name:     "../etc/secret.conf",
			Linkname: "secret.conf",
			Typeflag: tar.TypeLink,
		},
	})
	for _, entries := range [][]*testTarEntry{insecureSymlinkEntries, insecureHardlinkEntries} {
		testTarPath, err := newTestTar(entries)
		if err != nil {
			t.Errorf("unexpected error: %v", err)
		}

		defer os.Remove(testTarPath)
		containerTar, err := os.Open(testTarPath)
		if err != nil {
			t.Errorf("unexpected error: %v", err)
		}
		tr := tar.NewReader(containerTar)
		tmpdir, err := ioutil.TempDir("", "rocket-temp-dir")
		if err != nil {
			t.Errorf("unexpected error: %v", err)
		}
		os.RemoveAll(tmpdir)
		err = os.MkdirAll(tmpdir, 0755)
		if err != nil {
			t.Errorf("unexpected error: %v", err)
		}
		defer os.RemoveAll(tmpdir)
		err = ExtractTar(tr, tmpdir, nil)
		if _, ok := err.(insecureLinkError); !ok {
			t.Errorf("expected insecureSymlinkError error")
		}
	}
}

func TestExtractTarFolders(t *testing.T) {
	entries := []*testTarEntry{
		{
			contents: "foo",
			header: &tar.Header{
				Name: "deep/folder/foo.txt",
				Size: 3,
			},
		},
		{
			header: &tar.Header{
				Name:     "deep/folder/",
				Typeflag: tar.TypeDir,
				Mode:     int64(0747),
			},
		},
		{
			contents: "bar",
			header: &tar.Header{
				Name: "deep/folder/bar.txt",
				Size: 3,
			},
		},
		{
			header: &tar.Header{
				Name:     "deep/folder2/symlink.txt",
				Typeflag: tar.TypeSymlink,
				Linkname: "deep/folder/foo.txt",
			},
		},
		{
			header: &tar.Header{
				Name:     "deep/folder2/",
				Typeflag: tar.TypeDir,
				Mode:     int64(0747),
			},
		},
		{
			contents: "bar",
			header: &tar.Header{
				Name: "deep/folder2/bar.txt",
				Size: 3,
			},
		},
		{
			header: &tar.Header{
				Name:     "deep/deep/folder",
				Typeflag: tar.TypeDir,
				Mode:     int64(0755),
			},
		},
		{
			header: &tar.Header{
				Name:     "deep/deep/",
				Typeflag: tar.TypeDir,
				Mode:     int64(0747),
			},
		},
	}

	testTarPath, err := newTestTar(entries)
	if err != nil {
		t.Errorf("unexpected error: %v", err)
	}
	defer os.Remove(testTarPath)
	containerTar, err := os.Open(testTarPath)
	if err != nil {
		t.Errorf("unexpected error: %v", err)
	}
	tr := tar.NewReader(containerTar)
	tmpdir, err := ioutil.TempDir("", "rocket-temp-dir")
	if err != nil {
		t.Errorf("unexpected error: %v", err)
	}
	os.RemoveAll(tmpdir)
	err = os.MkdirAll(tmpdir, 0755)
	if err != nil {
		t.Errorf("unexpected error: %v", err)
	}
	defer os.RemoveAll(tmpdir)
	err = ExtractTar(tr, tmpdir, nil)
	if err != nil {
		t.Errorf("unexpected error: %v", err)
	}
	matches, err := filepath.Glob(filepath.Join(tmpdir, "deep/folder/*.txt"))
	if err != nil {
		t.Errorf("unexpected error: %v", err)
	}
	if len(matches) != 2 {
		t.Errorf("unexpected number of files found: %d, wanted 2", len(matches))
	}
	matches, err = filepath.Glob(filepath.Join(tmpdir, "deep/folder2/*.txt"))
	if err != nil {
		t.Errorf("unexpected error: %v", err)
	}
	if len(matches) != 2 {
		t.Errorf("unexpected number of files found: %d, wanted 2", len(matches))
	}

	dirInfo, err := os.Lstat(filepath.Join(tmpdir, "deep/folder"))
	if err != nil {
		t.Errorf("unexpected error: %v", err)
	} else if dirInfo.Mode().Perm() != os.FileMode(0747) {
		t.Errorf("unexpected dir mode: %s", dirInfo.Mode())
	}
	dirInfo, err = os.Lstat(filepath.Join(tmpdir, "deep/deep"))
	if err != nil {
		t.Errorf("unexpected error: %v", err)
	} else if dirInfo.Mode().Perm() != os.FileMode(0747) {
		t.Errorf("unexpected dir mode: %s", dirInfo.Mode())
	}
}

func TestExtractTarFileToBuf(t *testing.T) {
	entries := []*testTarEntry{
		{
			header: &tar.Header{
				Name:     "folder/",
				Typeflag: tar.TypeDir,
				Mode:     int64(0747),
			},
		},
		{
			contents: "foo",
			header: &tar.Header{
				Name: "folder/foo.txt",
				Size: 3,
			},
		},
		{
			contents: "bar",
			header: &tar.Header{
				Name: "folder/bar.txt",
				Size: 3,
			},
		},
		{
			header: &tar.Header{
				Name:     "folder/symlink.txt",
				Typeflag: tar.TypeSymlink,
				Linkname: "folder/foo.txt",
			},
		},
	}
	testTarPath, err := newTestTar(entries)
	if err != nil {
		t.Fatalf("unexpected error: %v", err)
	}
	defer os.Remove(testTarPath)
	containerTar, err := os.Open(testTarPath)
	if err != nil {
		t.Fatalf("unexpected error: %v", err)
	}

<<<<<<< HEAD
	tr := tar.NewReader(containerTar)
	buf, err := ExtractFileFromTar(tr, "folder/foo.txt")
	if err != nil {
		t.Errorf("unexpected error: %v", err)
	}
	if string(buf) != "foo" {
		t.Errorf("unexpected contents, wanted: %s, got: %s", "foo", buf)
	}
	containerTar.Close()

	containerTar, err = os.Open(testTarPath)
	if err != nil {
		t.Errorf("unexpected error: %v", err)
	}
	tr = tar.NewReader(containerTar)
	buf, err = ExtractFileFromTar(tr, "folder/symlink.txt")
	if err == nil {
		t.Errorf("expected error")
	}
	containerTar.Close()
=======
}

func TestExtractTarPWL(t *testing.T) {
	entries := []*testTarEntry{
		{
			header: &tar.Header{
				Name:     "folder/",
				Typeflag: tar.TypeDir,
				Mode:     int64(0747),
			},
		},
		{
			contents: "foo",
			header: &tar.Header{
				Name: "folder/foo.txt",
				Size: 3,
			},
		},
		{
			contents: "bar",
			header: &tar.Header{
				Name: "folder/bar.txt",
				Size: 3,
			},
		},
		{
			header: &tar.Header{
				Name:     "folder/symlink.txt",
				Typeflag: tar.TypeSymlink,
				Linkname: "folder/foo.txt",
			},
		},
	}
	testTarPath, err := newTestTar(entries)
	if err != nil {
		t.Errorf("unexpected error: %v", err)
	}
	defer os.Remove(testTarPath)
	containerTar, err := os.Open(testTarPath)
	if err != nil {
		t.Errorf("unexpected error: %v", err)
	}
	tr := tar.NewReader(containerTar)
	tmpdir, err := ioutil.TempDir("", "rocket-temp-dir")
	if err != nil {
		t.Errorf("unexpected error: %v", err)
	}
	defer os.RemoveAll(tmpdir)

	pwl := make(PathWhitelistMap)
	pwl["folder/foo.txt"] = struct{}{}
	err = ExtractTar(tr, tmpdir, pwl)
	if err != nil {
		t.Errorf("unexpected error: %v", err)
	}
	matches, err := filepath.Glob(filepath.Join(tmpdir, "folder/*.txt"))
	if err != nil {
		t.Errorf("unexpected error: %v", err)
	}
	if len(matches) != 1 {
		t.Errorf("unexpected number of files found: %d, wanted 1", len(matches))
	}
>>>>>>> 5c989ccb
}<|MERGE_RESOLUTION|>--- conflicted
+++ resolved
@@ -263,7 +263,6 @@
 		t.Fatalf("unexpected error: %v", err)
 	}
 
-<<<<<<< HEAD
 	tr := tar.NewReader(containerTar)
 	buf, err := ExtractFileFromTar(tr, "folder/foo.txt")
 	if err != nil {
@@ -284,7 +283,6 @@
 		t.Errorf("expected error")
 	}
 	containerTar.Close()
-=======
 }
 
 func TestExtractTarPWL(t *testing.T) {
@@ -347,5 +345,4 @@
 	if len(matches) != 1 {
 		t.Errorf("unexpected number of files found: %d, wanted 1", len(matches))
 	}
->>>>>>> 5c989ccb
 }